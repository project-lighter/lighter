from typing import Any, Dict, Union

import sys
from datetime import datetime
from pathlib import Path

import torch
from loguru import logger
from monai.utils.module import optional_import
from pytorch_lightning import Callback, Trainer

from lighter import LighterSystem
from lighter.callbacks.utils import check_supported_data_type, get_lighter_mode, parse_data, preprocess_image

OPTIONAL_IMPORTS = {}


class LighterLogger(Callback):
    def __init__(
        self,
        project: str,
        log_dir: str,
        tensorboard: bool = False,
        wandb: bool = False,
        input_type: str = None,
        target_type: str = None,
        pred_type: str = None,
        max_samples: int = None,
    ) -> None:
        self.project = project
        # Only used on rank 0, the dir is created in setup().
        self.log_dir = Path(log_dir) / project / datetime.now().strftime("%Y%m%d_%H%M%S")

        self.data_types = {"input": input_type, "target": target_type, "pred": pred_type}
        # Max number of samples from the batch to log.
        self.max_samples = max_samples

        self.tensorboard = tensorboard
        self.wandb = wandb

        # Running loss. Resets at each epoch. Loss is not calculated for `test` mode.
        self.loss = {"train": 0, "val": 0}
        # Epoch steps. Resets at each epoch. No `test` mode step counter as loss is not calculated for it.
        self.epoch_step_counter = {"train": 0, "val": 0}
        # Global steps. Replaces `Trainer.global_step` because it counts optimizer steps
        # instead of batch steps, which can be problematic when using gradient accumulation.
        self.global_step_counter = {"train": 0, "val": 0, "test": 0}

    def setup(self, trainer: Trainer, pl_module: LighterSystem, stage: str) -> None:
        """
        Initialize logging for the LighterSystem.
        TODO: improve this docstring.

        Args:
            trainer (Trainer): Trainer, passed automatically by PyTorch Lightning.
            pl_module (LighterSystem): LighterSystem, passed automatically by PyTorch Lightning.
            stage (str): stage of the training process. Passed automatically by PyTorch Lightning.
        """
        if trainer.logger is not None:
            logger.error("When using LighterLogger, set Trainer(logger=None).")
            sys.exit()

        if not trainer.is_global_zero:
            return

        self.log_dir.mkdir(parents=True)

        # Load the dumped config file to log it to the loggers.
        # config = yaml.safe_load(open(self.log_dir / "config.yaml"))

        # Loguru log file.
        # logger.add(sink=self.log_dir / f"{stage}.log")

        # Tensorboard initialization.
        if self.tensorboard:
            # Tensorboard is a part of PyTorch, no need to check if it is not available.
            OPTIONAL_IMPORTS["tensorboard"], _ = optional_import("torch.utils.tensorboard")
            tensorboard_dir = self.log_dir / "tensorboard"
            tensorboard_dir.mkdir()
            self.tensorboard = OPTIONAL_IMPORTS["tensorboard"].SummaryWriter(log_dir=tensorboard_dir)
            # self.tensorboard.add_hparams(config)

        # Wandb initialization.
        if self.wandb:
            OPTIONAL_IMPORTS["wandb"], wandb_available = optional_import("wandb")
            if not wandb_available:
                logger.error("Weights & Biases not installed. To install it, run `pip install wandb`. Exiting.")
                sys.exit()
            wandb_dir = self.log_dir / "wandb"
            wandb_dir.mkdir()
            self.wandb = OPTIONAL_IMPORTS["wandb"].init(project=self.project, dir=wandb_dir)
            # self.wandb.config.update(config)

    def teardown(self, trainer: Trainer, pl_module: LighterSystem, stage: str) -> None:
        if not trainer.is_global_zero:
            return
        if self.tensorboard:
            self.tensorboard.close()

    def _log(self, outputs: dict, mode: str, global_step: int, is_epoch=False) -> None:
        """Logs the outputs to TensorBoard and Weights & Biases (if enabled).
        The outputs are logged as scalars and images, depending on the configuration.

        Args:
            outputs (dict): model outputs.
            mode (str): current mode (train/val/test).
            global_step (int): current global step.
            is_epoch (bool): whether the log is being done at the end
                of an epoch or astep. Default is False.
        """
        step_or_epoch = "epoch" if is_epoch else "step"

        # Loss
        if outputs["loss"] is not None:
            name = f"{mode}/loss/{step_or_epoch}"
            self._log_scalar(name, outputs["loss"], global_step)

        # Metrics
        if outputs["metrics"] is not None:
            for name, metric in outputs["metrics"].items():
                name = f"{mode}/metrics/{name}_{step_or_epoch}"
                self._log_scalar(name, metric, global_step)

        # Epoch does not log input, target, and pred.
        if is_epoch:
            self._log_scalar("epoch", outputs["epoch"], global_step)
            return

        # Input, Target, Pred
        for data_name in ["input", "target", "pred"]:
            if self.data_types[data_name] is None:
                continue
            self._log_by_type(data_name, outputs, mode, step_or_epoch, global_step)

<<<<<<< HEAD
            data_type = self.data_types[data_name]
            data = outputs[data_name]
            name = f"{mode}/data/{data_name}_{step_or_epoch}"

            # Scalar
            if data_type == "scalar":
                self._log_scalar(name, data, global_step)

            # Image
            elif data_type == "image":
                # Check if the data type is valid.
                check_supported_data_type(data, data_name)
                for identifier, image in parse_data(data).items():
                    name = name if identifier is None else f"{name}_{identifier}"
                    # Slice to `max_samples` only if it less than the batch size.
                    if self.max_samples is not None and self.max_samples < image.shape[0]:
                        image = image[: self.max_samples]
                    # Preprocess a batch of images into a single, loggable, image.
                    image = preprocess_image(image)
                    self._log_image(name, image, global_step)
            else:
                logger.error(f"`{data_name}_type` does not support `{data_type}`.")
                sys.exit()
=======
    def _log_by_type(self, data_name: str, outputs: dict, mode: str, step_or_epoch: str, global_step: int) -> None:
        """Logs the data to TensorBoard and Weights & Biases (if enabled).
        The data is logged as scalars, images, or histograms, depending on the configuration.
        """
        data_type = self.data_types[data_name]
        data = outputs[data_name]
        tag = f"{mode}/data/{data_name}/{step_or_epoch}"

        # Scalar
        if data_type == "scalar":
            self._log_scalar(tag, data, global_step)

        # Image
        elif data_type == "image":
            # Check if the data type is valid.
            check_supported_data_type(data, data_name)
            for identifier, image in parse_data(data).items():
                item_name = tag if identifier is None else f"{tag}_{identifier}"
                # Slice to `max_samples` only if it less than the batch size.
                if self.max_samples is not None and self.max_samples < image.shape[0]:
                    image = image[: self.max_samples]
                # Preprocess a batch of images into a single, loggable, image.
                image = preprocess_image(image)
                self._log_image(item_name, image, global_step)

        # Histogram
        elif data_type == "histogram":
            check_supported_data_type(data, data_name)
            for identifier, tensor in parse_data(data).items():
                item_name = tag if identifier is None else f"{tag}_{identifier}"
                self._log_histogram(item_name, tensor, global_step)
        else:
            logger.error(f"`{data_name}_type` does not support `{data_type}`.")
            sys.exit()
>>>>>>> 4f3590e5

    def _log_scalar(self, name: str, scalar: Union[int, float, torch.Tensor], global_step: int) -> None:
        """Logs the scalar to TensorBoard and Weights & Biases (if enabled).

        Args:
            name (str): name of the image to be logged.
            scalar (Union[int, float, torch.Tensor]): image to be logged.
            global_step (int): current global step.
        """
        if not isinstance(scalar, (int, float, torch.Tensor)):
            raise NotImplementedError("LighterLogger currently supports only single scalars.")
        if isinstance(scalar, torch.Tensor) and scalar.dim() > 0:
            raise NotImplementedError("LighterLogger currently supports only single scalars.")

        if isinstance(scalar, torch.Tensor):
            scalar = scalar.item()

        if self.tensorboard:
            self.tensorboard.add_scalar(name, scalar, global_step=global_step)
        if self.wandb:
            self.wandb.log({name: scalar}, step=global_step)

    def _log_image(self, name: str, image: torch.Tensor, global_step: int) -> None:
        """Logs the image to TensorBoard and Weights & Biases (if enabled).

        Args:
            name (str): name of the image to be logged.
            image (torch.Tensor): image to be logged.
            global_step (int): current global step.
        """
        if self.tensorboard:
            self.tensorboard.add_image(name, image, global_step=global_step)
        if self.wandb:
            self.wandb.log({name: OPTIONAL_IMPORTS["wandb"].Image(image)}, step=global_step)

    def _log_histogram(self, name: str, tensor: torch.Tensor, global_step: int) -> None:
        """Logs the histogram to TensorBoard and Weights & Biases (if enabled).

        Args:
            name (str): name of the image to be logged.
            tensor (torch.Tensor): tensor to be logged.
            global_step (int): current global step.
        """
        tensor = tensor.detach().cpu()

        if self.tensorboard:
            self.tensorboard.add_histogram(name, tensor, global_step=global_step)
        if self.wandb:
            self.wandb.log({name: OPTIONAL_IMPORTS["wandb"].Histogram(tensor)}, step=global_step)

    def _on_batch_end(self, outputs: Dict, trainer: Trainer) -> None:
        """Performs logging at the end of a batch/step. It logs the loss and metrics,
        and, if specified how, the input, target, and pred data.

        Args:
            outputs (Dict): output dict from the model.
            trainer (Trainer): Trainer, passed automatically by PyTorch Lightning.
        """
        if not trainer.sanity_checking:
            mode = get_lighter_mode(trainer.state.stage)
            # Accumulate the loss.
            if mode in ["train", "val"]:
                self.loss[mode] += outputs["loss"].item()
            # Logging frequency. Log only on rank 0.
            if trainer.is_global_zero and self.global_step_counter[mode] % trainer.log_every_n_steps == 0:
                self._log(outputs, mode, global_step=self._get_global_step(trainer))
            # Increment the step counters.
            self.global_step_counter[mode] += 1
            if mode in ["train", "val"]:
                self.epoch_step_counter[mode] += 1

    def _on_epoch_end(self, trainer: Trainer, pl_module: LighterSystem) -> None:
        """Performs logging at the end of an epoch. It calculates the average
        loss and metrics for the epoch and logs them. In distributed mode, it averages
        the losses and metrics from all ranks.

        Args:
            trainer (Trainer): Trainer, passed automatically by PyTorch Lightning.
            pl_module (LighterSystem): LighterSystem, passed automatically by PyTorch Lightning.
        """
        if not trainer.sanity_checking:
            mode = get_lighter_mode(trainer.state.stage)
<<<<<<< HEAD
            outputs = {"loss": None, "metrics": None, "epoch": trainer.current_epoch}
=======
            outputs = {"loss": None, "metrics": None}
>>>>>>> 4f3590e5

            # Loss
            if mode in ["train", "val"]:
                # Get the accumulated loss.
                loss = self.loss[mode]
                # Reduce the loss and average it on each rank.
                loss = trainer.strategy.reduce(loss, reduce_op="mean")
                # Divide the accumulated loss by the number of steps in the epoch.
                loss /= self.epoch_step_counter[mode]
                outputs["loss"] = loss

            # Metrics
            # Get the torchmetrics.
            metrics = getattr(pl_module, f"{mode}_metrics")
            if metrics is not None:
                # Compute the epoch metrics.
                outputs["metrics"] = metrics.compute()
                # Reset the metrics for the next epoch.
                metrics.reset()

            # Log. Only on rank 0.
            if trainer.is_global_zero:
                self._log(outputs, mode, is_epoch=True, global_step=self._get_global_step(trainer))

    def _get_global_step(self, trainer: Trainer) -> int:
        """Return the global step for the current mode. Note that when Trainer
        is running Trainer.fit() and is in `val` mode, this method will return
        the global step of the `train` mode in order to correctly log the validation
        steps against training steps.

        Args:
            trainer (Trainer): Trainer, passed automatically by PyTorch Lightning.

        Returns:
            int: global step.
        """
        mode = get_lighter_mode(trainer.state.stage)
        # When validating in Trainer.fit(), return the train steps instead of the
        # val steps to correctly
        if mode == "val" and trainer.state.fn == "fit":
            return self.global_step_counter["train"]
        return self.global_step_counter[mode]

    def on_train_epoch_start(self, trainer: Trainer, pl_module: LighterSystem) -> None:
        # Reset the loss and the epoch step counter for the next epoch.
        self.loss["train"] = 0
        self.epoch_step_counter["train"] = 0

    def on_validation_epoch_start(self, trainer: Trainer, pl_module: LighterSystem) -> None:
        # Reset the loss and the epoch step counter for the next epoch.
        self.loss["val"] = 0
        self.epoch_step_counter["val"] = 0

    def on_train_batch_end(self, trainer: Trainer, pl_module: LighterSystem, outputs: Any, batch: Any, batch_idx: int) -> None:
        self._on_batch_end(outputs, trainer)

    def on_validation_batch_end(
        self, trainer: Trainer, pl_module: LighterSystem, outputs: Any, batch: Any, batch_idx: int, dataloader_idx: int
    ) -> None:
        self._on_batch_end(outputs, trainer)

    def on_test_batch_end(
        self, trainer: Trainer, pl_module: LighterSystem, outputs: Any, batch: Any, batch_idx: int, dataloader_idx: int
    ) -> None:
        self._on_batch_end(outputs, trainer)

    def on_train_epoch_end(self, trainer: Trainer, pl_module: LighterSystem) -> None:
        self._on_epoch_end(trainer, pl_module)

    def on_validation_epoch_end(self, trainer: Trainer, pl_module: LighterSystem) -> None:
        self._on_epoch_end(trainer, pl_module)

    def on_test_epoch_end(self, trainer: Trainer, pl_module: LighterSystem) -> None:
        self._on_epoch_end(trainer, pl_module)<|MERGE_RESOLUTION|>--- conflicted
+++ resolved
@@ -132,31 +132,6 @@
                 continue
             self._log_by_type(data_name, outputs, mode, step_or_epoch, global_step)
 
-<<<<<<< HEAD
-            data_type = self.data_types[data_name]
-            data = outputs[data_name]
-            name = f"{mode}/data/{data_name}_{step_or_epoch}"
-
-            # Scalar
-            if data_type == "scalar":
-                self._log_scalar(name, data, global_step)
-
-            # Image
-            elif data_type == "image":
-                # Check if the data type is valid.
-                check_supported_data_type(data, data_name)
-                for identifier, image in parse_data(data).items():
-                    name = name if identifier is None else f"{name}_{identifier}"
-                    # Slice to `max_samples` only if it less than the batch size.
-                    if self.max_samples is not None and self.max_samples < image.shape[0]:
-                        image = image[: self.max_samples]
-                    # Preprocess a batch of images into a single, loggable, image.
-                    image = preprocess_image(image)
-                    self._log_image(name, image, global_step)
-            else:
-                logger.error(f"`{data_name}_type` does not support `{data_type}`.")
-                sys.exit()
-=======
     def _log_by_type(self, data_name: str, outputs: dict, mode: str, step_or_epoch: str, global_step: int) -> None:
         """Logs the data to TensorBoard and Weights & Biases (if enabled).
         The data is logged as scalars, images, or histograms, depending on the configuration.
@@ -191,7 +166,6 @@
         else:
             logger.error(f"`{data_name}_type` does not support `{data_type}`.")
             sys.exit()
->>>>>>> 4f3590e5
 
     def _log_scalar(self, name: str, scalar: Union[int, float, torch.Tensor], global_step: int) -> None:
         """Logs the scalar to TensorBoard and Weights & Biases (if enabled).
@@ -274,11 +248,7 @@
         """
         if not trainer.sanity_checking:
             mode = get_lighter_mode(trainer.state.stage)
-<<<<<<< HEAD
             outputs = {"loss": None, "metrics": None, "epoch": trainer.current_epoch}
-=======
-            outputs = {"loss": None, "metrics": None}
->>>>>>> 4f3590e5
 
             # Loss
             if mode in ["train", "val"]:
