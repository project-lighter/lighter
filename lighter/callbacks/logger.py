from typing import Any, Dict, Union

import sys
from datetime import datetime
from pathlib import Path

import torch
import torch.distributed as dist
from loguru import logger
from monai.utils.module import optional_import
from pytorch_lightning import Callback, Trainer

from lighter import LighterSystem
<<<<<<< HEAD
from lighter.callbacks.utils import check_supported_data_type, get_lighter_mode, parse_data, preprocess_image
from lighter.utils.misc import NotSupportedError
=======
from lighter.callbacks.utils import get_lighter_mode, is_data_type_supported, parse_data, preprocess_image
>>>>>>> 2ecdbd42

OPTIONAL_IMPORTS = {}


class LighterLogger(Callback):
    def __init__(
        self,
        project: str,
        log_dir: str,
        tensorboard: bool = False,
        wandb: bool = False,
        input_type: str = None,
        target_type: str = None,
        pred_type: str = None,
        max_samples: int = None,
    ) -> None:
        self.project = project
        # Only used on rank 0, the dir is created in setup().
        self.log_dir = Path(log_dir) / project / datetime.now().strftime("%Y%m%d_%H%M%S")

        self.log_types = {"input": input_type, "target": target_type, "pred": pred_type}
        # Max number of samples from the batch to log.
        self.max_samples = max_samples

        self.tensorboard = tensorboard
        self.wandb = wandb

        # Running loss. Resets at each epoch. Loss is not calculated for `test` mode.
        self.loss = {"train": 0, "val": 0}
        # Epoch steps. Resets at each epoch. No `test` mode step counter as loss is not calculated for it.
        self.epoch_step_counter = {"train": 0, "val": 0}
        # Global steps. Replaces `Trainer.global_step` because it counts optimizer steps
        # instead of batch steps, which can be problematic when using gradient accumulation.
        self.global_step_counter = {"train": 0, "val": 0, "test": 0}

    def setup(self, trainer: Trainer, pl_module: LighterSystem, stage: str) -> None:
        """
        Initialize logging for the LighterSystem.
        TODO: improve this docstring.

        Args:
            trainer (Trainer): Trainer, passed automatically by PyTorch Lightning.
            pl_module (LighterSystem): LighterSystem, passed automatically by PyTorch Lightning.
            stage (str): stage of the training process. Passed automatically by PyTorch Lightning.
        """
        if trainer.logger is not None:
            raise ValueError("When using LighterLogger, set Trainer(logger=None).")

        if not trainer.is_global_zero:
            return

        self.log_dir.mkdir(parents=True)

        # Load the dumped config file to log it to the loggers.
        # config = yaml.safe_load(open(self.log_dir / "config.yaml"))

        # Loguru log file.
        logger.add(sink=self.log_dir / f"{stage}.log", backtrace=False)

        # Tensorboard initialization.
        if self.tensorboard:
            # Tensorboard is a part of PyTorch, no need to check if it is not available.
            OPTIONAL_IMPORTS["tensorboard"], _ = optional_import("torch.utils.tensorboard")
            tensorboard_dir = self.log_dir / "tensorboard"
            tensorboard_dir.mkdir()
            self.tensorboard = OPTIONAL_IMPORTS["tensorboard"].SummaryWriter(log_dir=tensorboard_dir)
            # self.tensorboard.add_hparams(config)

        # Wandb initialization.
        if self.wandb:
            OPTIONAL_IMPORTS["wandb"], wandb_available = optional_import("wandb")
            if not wandb_available:
                raise ModuleNotFoundError("Weights & Biases not installed. To install it, run `pip install wandb`. Exiting.")

            wandb_dir = self.log_dir / "wandb"
            wandb_dir.mkdir()
            self.wandb = OPTIONAL_IMPORTS["wandb"].init(project=self.project, dir=wandb_dir)
            # self.wandb.config.update(config)

    def teardown(self, trainer: Trainer, pl_module: LighterSystem, stage: str) -> None:
        if not trainer.is_global_zero:
            return
        if self.tensorboard:
            self.tensorboard.close()

    def _log(self, outputs: dict, mode: str, global_step: int, is_epoch=False) -> None:
        """Log all the outputs.

        Args:
            outputs (dict): model outputs. Can include loss, metrics, input, target, and/or pred.
            mode (str): current mode (train/val/test).
            global_step (int): current global step.
            is_epoch (bool): whether the log is being done at the end
                of an epoch or astep. Default is False.
        """
        step_or_epoch = "epoch" if is_epoch else "step"

        # Log loss.
        if outputs["loss"] is not None:
            name = f"{mode}/loss/{step_or_epoch}"
            self._log_scalar(name, outputs["loss"], global_step)

        # Log metrics.
        if outputs["metrics"] is not None:
            for name, metric in outputs["metrics"].items():
                name = f"{mode}/metrics/{name}_{step_or_epoch}"
                self._log_scalar(name, metric, global_step)

        # If this is an epoch log, we're done here, input, target, and pred tensors aren't logged.
        if is_epoch:
            self._log_scalar("epoch", outputs["epoch"], global_step)
            return

        # Log input, target, and pred tensors
        for data_name in ["input", "target", "pred"]:
            if self.log_types[data_name] is None:
                continue
            self._log_by_type(data_name, outputs, mode, step_or_epoch, global_step)

<<<<<<< HEAD
    def _log_by_type(self, data_name: str, outputs: dict, mode: str, step_or_epoch: str, global_step: int) -> None:
        """Logs the data to TensorBoard and Weights & Biases (if enabled).
        The data is logged as scalars, images, or histograms, depending on the configuration.
        """
        data_type = self.data_types[data_name]
        data = outputs[data_name]
        tag = f"{mode}/data/{data_name}/{step_or_epoch}"

        # Scalar
        if data_type == "scalar":
            self._log_scalar(tag, data, global_step)

        # Image
        elif data_type == "image":
            # Check if the data type is valid.
            check_supported_data_type(data, data_name)
            for identifier, image in parse_data(data).items():
                item_name = tag if identifier is None else f"{tag}_{identifier}"
                # Slice to `max_samples` only if it less than the batch size.
                if self.max_samples is not None and self.max_samples < image.shape[0]:
                    image = image[: self.max_samples]
                # Preprocess a batch of images into a single, loggable, image.
                image = preprocess_image(image)
                self._log_image(item_name, image, global_step)

        # Histogram
        elif data_type == "histogram":
            check_supported_data_type(data, data_name)
            for identifier, tensor in parse_data(data).items():
                item_name = tag if identifier is None else f"{tag}_{identifier}"
                self._log_histogram(item_name, tensor, global_step)
        else:
            raise NotSupportedError(f"`{data_name}_type` does not support `{data_type}`.")
=======
            name = f"{mode}/data/{data_name}/{step_or_epoch}"
            data = outputs[data_name]
            log_type = self.log_types[data_name]

            # Ensure data is of a valid type
            if not is_data_type_supported(data):
                raise ValueError(
                    f"`{data_name}` has to be a Tensor, List[Tensor], Tuple[Tensor],  Dict[str, Tensor], "
                    f"Dict[str, List[Tensor]], or Dict[str, Tuple[Tensor]]. `{type(data)}` is not supported."
                )

            # Process and log data.
            for identifier, item in parse_data(data).items():
                item_name = name if identifier is None else f"{name}_{identifier}"

                # Log scalar
                if log_type == "scalar":
                    self._log_scalar(item_name, item, global_step)

                # Log image
                elif log_type == "image":
                    # Slice to `max_samples` only if it less than the batch size.
                    if self.max_samples is not None and self.max_samples < item.shape[0]:
                        item = item[: self.max_samples]
                    # Preprocess a batch of images into a single, loggable, image.
                    item = preprocess_image(item)
                    self._log_image(item_name, item, global_step)

                # Log histogram
                elif log_type == "histogram":
                    self._log_histogram(item_name, item, global_step)

                else:
                    logger.error(f"`{data_name}_type` does not support `{log_type}`.")
                    sys.exit()
>>>>>>> 2ecdbd42

    def _log_scalar(self, name: str, scalar: Union[int, float, torch.Tensor], global_step: int) -> None:
        """Logs the scalar.

        Args:
            name (str): name of the image to be logged.
            scalar (Union[int, float, torch.Tensor]): image to be logged.
            global_step (int): current global step.
        """
        if not isinstance(scalar, (int, float, torch.Tensor)):
            raise NotSupportedError("LighterLogger currently supports only single scalars.")

        if isinstance(scalar, torch.Tensor) and scalar.dim() > 0:
            raise NotSupportedError("LighterLogger currently supports only single scalars.")

        if isinstance(scalar, torch.Tensor):
            scalar = scalar.item()

        if self.tensorboard:
            self.tensorboard.add_scalar(name, scalar, global_step=global_step)
        if self.wandb:
            self.wandb.log({name: scalar}, step=global_step)

    def _log_image(self, name: str, image: torch.Tensor, global_step: int) -> None:
        """Logs the image.

        Args:
            name (str): name of the image to be logged.
            image (torch.Tensor): image to be logged.
            global_step (int): current global step.
        """
        if self.tensorboard:
            self.tensorboard.add_image(name, image, global_step=global_step)
        if self.wandb:
            self.wandb.log({name: OPTIONAL_IMPORTS["wandb"].Image(image)}, step=global_step)

    def _log_histogram(self, name: str, tensor: torch.Tensor, global_step: int) -> None:
<<<<<<< HEAD
        """Logs the histogram to TensorBoard and Weights & Biases (if enabled).
=======
        """Logs the histogram.
>>>>>>> 2ecdbd42

        Args:
            name (str): name of the image to be logged.
            tensor (torch.Tensor): tensor to be logged.
            global_step (int): current global step.
        """
        tensor = tensor.detach().cpu()

        if self.tensorboard:
            self.tensorboard.add_histogram(name, tensor, global_step=global_step)
        if self.wandb:
            self.wandb.log({name: OPTIONAL_IMPORTS["wandb"].Histogram(tensor)}, step=global_step)

    def _on_batch_end(self, outputs: Dict, trainer: Trainer) -> None:
        """Performs logging at the end of a batch/step. It logs the loss and metrics,
        and, if specified how, the input, target, and pred data.

        Args:
            outputs (Dict): output dict from the model.
            trainer (Trainer): Trainer, passed automatically by PyTorch Lightning.
        """
        if not trainer.sanity_checking:
            mode = get_lighter_mode(trainer.state.stage)
            # Accumulate the loss.
            if mode in ["train", "val"]:
                self.loss[mode] += outputs["loss"].item()
            # Logging frequency. Log only on rank 0.
            if trainer.is_global_zero and self.global_step_counter[mode] % trainer.log_every_n_steps == 0:
                self._log(outputs, mode, global_step=self._get_global_step(trainer))
            # Increment the step counters.
            self.global_step_counter[mode] += 1
            if mode in ["train", "val"]:
                self.epoch_step_counter[mode] += 1

    def _on_epoch_end(self, trainer: Trainer, pl_module: LighterSystem) -> None:
        """Performs logging at the end of an epoch. It calculates the average
        loss and metrics for the epoch and logs them. In distributed mode, it averages
        the losses and metrics from all ranks.

        Args:
            trainer (Trainer): Trainer, passed automatically by PyTorch Lightning.
            pl_module (LighterSystem): LighterSystem, passed automatically by PyTorch Lightning.
        """
        if not trainer.sanity_checking:
            mode = get_lighter_mode(trainer.state.stage)
            outputs = {"loss": None, "metrics": None, "epoch": trainer.current_epoch}

            # Loss
            if mode in ["train", "val"]:
                # Get the accumulated loss.
                loss = self.loss[mode]
                # Reduce the loss and average it on each rank.
                loss = trainer.strategy.reduce(loss, reduce_op="mean")
                # Divide the accumulated loss by the number of steps in the epoch.
                loss /= self.epoch_step_counter[mode]
                outputs["loss"] = loss

            # Metrics
            # Get the torchmetrics.
            metrics = getattr(pl_module, f"{mode}_metrics")
            if metrics is not None:
                # Compute the epoch metrics.
                outputs["metrics"] = metrics.compute()
                # Reset the metrics for the next epoch.
                metrics.reset()

            # Log. Only on rank 0.
            if trainer.is_global_zero:
                self._log(outputs, mode, is_epoch=True, global_step=self._get_global_step(trainer))

    def _get_global_step(self, trainer: Trainer) -> int:
        """Return the global step for the current mode. Note that when Trainer
        is running Trainer.fit() and is in `val` mode, this method will return
        the global step of the `train` mode in order to correctly log the validation
        steps against training steps.

        Args:
            trainer (Trainer): Trainer, passed automatically by PyTorch Lightning.

        Returns:
            int: global step.
        """
        mode = get_lighter_mode(trainer.state.stage)
        # When validating in Trainer.fit(), return the train steps instead of the
        # val steps to correctly
        if mode == "val" and trainer.state.fn == "fit":
            return self.global_step_counter["train"]
        return self.global_step_counter[mode]

    def on_train_epoch_start(self, trainer: Trainer, pl_module: LighterSystem) -> None:
        # Reset the loss and the epoch step counter for the next epoch.
        self.loss["train"] = 0
        self.epoch_step_counter["train"] = 0

    def on_validation_epoch_start(self, trainer: Trainer, pl_module: LighterSystem) -> None:
        # Reset the loss and the epoch step counter for the next epoch.
        self.loss["val"] = 0
        self.epoch_step_counter["val"] = 0

    def on_train_batch_end(self, trainer: Trainer, pl_module: LighterSystem, outputs: Any, batch: Any, batch_idx: int) -> None:
        self._on_batch_end(outputs, trainer)

    def on_validation_batch_end(
        self, trainer: Trainer, pl_module: LighterSystem, outputs: Any, batch: Any, batch_idx: int, dataloader_idx: int
    ) -> None:
        self._on_batch_end(outputs, trainer)

    def on_test_batch_end(
        self, trainer: Trainer, pl_module: LighterSystem, outputs: Any, batch: Any, batch_idx: int, dataloader_idx: int
    ) -> None:
        self._on_batch_end(outputs, trainer)

    def on_train_epoch_end(self, trainer: Trainer, pl_module: LighterSystem) -> None:
        self._on_epoch_end(trainer, pl_module)

    def on_validation_epoch_end(self, trainer: Trainer, pl_module: LighterSystem) -> None:
        self._on_epoch_end(trainer, pl_module)

    def on_test_epoch_end(self, trainer: Trainer, pl_module: LighterSystem) -> None:
        self._on_epoch_end(trainer, pl_module)<|MERGE_RESOLUTION|>--- conflicted
+++ resolved
@@ -11,12 +11,8 @@
 from pytorch_lightning import Callback, Trainer
 
 from lighter import LighterSystem
-<<<<<<< HEAD
-from lighter.callbacks.utils import check_supported_data_type, get_lighter_mode, parse_data, preprocess_image
+from lighter.callbacks.utils import get_lighter_mode, is_data_type_supported, parse_data, preprocess_image
 from lighter.utils.misc import NotSupportedError
-=======
-from lighter.callbacks.utils import get_lighter_mode, is_data_type_supported, parse_data, preprocess_image
->>>>>>> 2ecdbd42
 
 OPTIONAL_IMPORTS = {}
 
@@ -134,43 +130,7 @@
         for data_name in ["input", "target", "pred"]:
             if self.log_types[data_name] is None:
                 continue
-            self._log_by_type(data_name, outputs, mode, step_or_epoch, global_step)
-
-<<<<<<< HEAD
-    def _log_by_type(self, data_name: str, outputs: dict, mode: str, step_or_epoch: str, global_step: int) -> None:
-        """Logs the data to TensorBoard and Weights & Biases (if enabled).
-        The data is logged as scalars, images, or histograms, depending on the configuration.
-        """
-        data_type = self.data_types[data_name]
-        data = outputs[data_name]
-        tag = f"{mode}/data/{data_name}/{step_or_epoch}"
-
-        # Scalar
-        if data_type == "scalar":
-            self._log_scalar(tag, data, global_step)
-
-        # Image
-        elif data_type == "image":
-            # Check if the data type is valid.
-            check_supported_data_type(data, data_name)
-            for identifier, image in parse_data(data).items():
-                item_name = tag if identifier is None else f"{tag}_{identifier}"
-                # Slice to `max_samples` only if it less than the batch size.
-                if self.max_samples is not None and self.max_samples < image.shape[0]:
-                    image = image[: self.max_samples]
-                # Preprocess a batch of images into a single, loggable, image.
-                image = preprocess_image(image)
-                self._log_image(item_name, image, global_step)
-
-        # Histogram
-        elif data_type == "histogram":
-            check_supported_data_type(data, data_name)
-            for identifier, tensor in parse_data(data).items():
-                item_name = tag if identifier is None else f"{tag}_{identifier}"
-                self._log_histogram(item_name, tensor, global_step)
-        else:
-            raise NotSupportedError(f"`{data_name}_type` does not support `{data_type}`.")
-=======
+
             name = f"{mode}/data/{data_name}/{step_or_epoch}"
             data = outputs[data_name]
             log_type = self.log_types[data_name]
@@ -206,7 +166,6 @@
                 else:
                     logger.error(f"`{data_name}_type` does not support `{log_type}`.")
                     sys.exit()
->>>>>>> 2ecdbd42
 
     def _log_scalar(self, name: str, scalar: Union[int, float, torch.Tensor], global_step: int) -> None:
         """Logs the scalar.
@@ -244,11 +203,7 @@
             self.wandb.log({name: OPTIONAL_IMPORTS["wandb"].Image(image)}, step=global_step)
 
     def _log_histogram(self, name: str, tensor: torch.Tensor, global_step: int) -> None:
-<<<<<<< HEAD
-        """Logs the histogram to TensorBoard and Weights & Biases (if enabled).
-=======
         """Logs the histogram.
->>>>>>> 2ecdbd42
 
         Args:
             name (str): name of the image to be logged.
