"""
Lighter is a framework for streamlining deep learning experiments with configuration files.
"""
<<<<<<< HEAD
__version__ = "0.0.3a12"
=======

__version__ = "0.0.3a16"
>>>>>>> 6c510d6d

from .utils.logging import _setup_logging

_setup_logging()

# Expose Trainer from PyTorch Lightning for convenience
from pytorch_lightning import Trainer

from .engine.config import Config
from .engine.runner import Runner
from .system import System<|MERGE_RESOLUTION|>--- conflicted
+++ resolved
@@ -1,12 +1,8 @@
 """
 Lighter is a framework for streamlining deep learning experiments with configuration files.
 """
-<<<<<<< HEAD
-__version__ = "0.0.3a12"
-=======
 
 __version__ = "0.0.3a16"
->>>>>>> 6c510d6d
 
 from .utils.logging import _setup_logging
 
