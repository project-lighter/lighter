import logging
from pathlib import Path
from unittest.mock import MagicMock, patch

import pytest
import torch
from loguru import logger

from lighter.callbacks.writer.base import BaseWriter


@pytest.fixture
def target_path():
    """
    Fixture that provides a test path for the writer.

    Returns:
        Path: A Path object pointing to "test" directory
    """
    return Path("test")


class MockWriter(BaseWriter):
    """
    Mock implementation of BaseWriter for testing purposes.

    This class provides a minimal implementation of the abstract base class
    with a simple tensor writer function.
    """

    @property
    def writers(self):
        """
        Define available writers for the mock class.

        Returns:
            dict: Dictionary containing writer name and corresponding function
        """
        return {"tensor": lambda x: None}

    def write(self, tensor, identifier):
        """
        Mock implementation of the write method.

        Args:
            tensor: The tensor to write
            identifier: Identifier for the tensor
        """
        pass


def test_writer_initialization(target_path):
    """
    Test the initialization of writers.

    Tests that:
    - MockWriter initializes correctly with valid writer
    - Base class raises TypeError when instantiated directly
    - Raises ValueError when initialized with invalid writer
    - Raises TypeError when initialized with invalid path
    """
    # Test initialization with a valid writer
    writer = MockWriter(path=target_path, writer="tensor")
    assert callable(writer.writer)
    with pytest.raises(TypeError):
        BaseWriter(path=target_path, writer="tensor")
<<<<<<< HEAD
=======

    # Test initialization with invalid writer
    with pytest.raises(ValueError, match="Writer for format invalid_writer does not exist"):
        MockWriter(path=target_path, writer="invalid_writer")

    # Test initialization with invalid path
    with pytest.raises(TypeError):
        MockWriter(path=123, writer="tensor")
>>>>>>> 6c510d6d


def test_on_predict_batch_end(target_path):
    """
    Test the on_predict_batch_end callback functionality.

    Verifies that:
    - Prediction IDs are properly assigned
    - Prediction counter increments correctly
    - Trainer's prediction list is maintained

    Args:
        target_path (Path): Fixture providing test directory path
    """
    logging.basicConfig(level=logging.INFO)
    trainer = MagicMock()
    trainer.world_size = 1
    trainer.predict_loop.num_dataloaders = 1
    trainer.predict_loop._predictions = [[]]

    pl_module = MagicMock()

    writer = MockWriter(path=target_path, writer="tensor")
    writer._pred_counter = 0

    outputs = {"pred": [torch.tensor([1, 2, 3])], "identifier": None}
    batch = MagicMock()
    batch_idx = 0

    writer.on_predict_batch_end(trainer, pl_module, outputs, batch, batch_idx)

    assert outputs["identifier"] == [0]
    assert trainer.predict_loop._predictions == [[]]
    assert writer._pred_counter == 1

    # Test with provided identifiers
    outputs = {"pred": [torch.tensor([1, 2, 3])], "identifier": [1, 2, 3]}
    writer.on_predict_batch_end(trainer, pl_module, outputs, batch, batch_idx)
    assert writer._pred_counter == 1


def test_writer_setup_predict(target_path, caplog):
    """
    Test writer setup for prediction stage.

    Verifies that:
    - Writer initializes correctly for prediction
    - Prediction counter is properly reset
    - Global synchronization works as expected

    Args:
        target_path (Path): Fixture providing test directory path
        caplog: Pytest fixture for capturing log output
    """
    trainer = MagicMock()
    trainer.world_size = 1
    trainer.is_global_zero = True
    trainer.strategy.broadcast.return_value = target_path
    trainer.strategy.barrier = MagicMock()

    pl_module = MagicMock()

    writer = MockWriter(path=target_path, writer="tensor")
    writer.setup(trainer, pl_module, stage="predict")
    assert writer._pred_counter == 0
<<<<<<< HEAD
=======

    # Test setup for non-predict stage
    writer = MockWriter(path=target_path, writer="tensor")
    writer.setup(trainer, pl_module, stage="train")
    assert writer._pred_counter is None
>>>>>>> 6c510d6d


def test_writer_setup_non_predict(target_path):
    """
    Test writer setup for non-prediction stages.

    Verifies that:
    - Writer initializes correctly for non-prediction stages (e.g., train)
    - Prediction counter remains None
    - Path is properly set

    Args:
        target_path (Path): Fixture providing test directory path
    """
    trainer = MagicMock()
    trainer.world_size = 1
    trainer.is_global_zero = True
    trainer.strategy.broadcast.return_value = target_path
    trainer.strategy.barrier = MagicMock()

    pl_module = MagicMock()

    writer = MockWriter(path=target_path, writer="tensor")
    writer.setup(trainer, pl_module, stage="train")
    assert writer._pred_counter is None
    assert writer.path == target_path

    # Test with invalid path
    with pytest.raises(ValueError, match="Writer for format invalid_writer does not exist"):
        MockWriter(path=target_path, writer="invalid_writer")

    # Test with invalid path type
    with pytest.raises(TypeError):
        MockWriter(path=123, writer="tensor")


def test_writer_setup_existing_path(target_path):
    """
    Test writer setup when the target path already exists.

    Args:
        target_path (Path): Fixture providing test directory path
    """
    trainer = MagicMock()
    trainer.world_size = 1
    trainer.is_global_zero = True
    trainer.strategy.broadcast.return_value = target_path
    trainer.strategy.barrier = MagicMock()

    pl_module = MagicMock()
    writer = MockWriter(path=target_path, writer="tensor")

    # Mock path.exists() to return True and capture loguru warning
    warning_messages = []
    logger.add(lambda msg: warning_messages.append(msg.record["message"]), level="WARNING")

    with patch.object(Path, "exists", return_value=True):
        writer.setup(trainer, pl_module, stage="predict")
        assert any("already exists" in msg for msg in warning_messages)
        assert any("existing predictions will be overwritten" in msg for msg in warning_messages)


def test_writer_setup_directory_not_shared(target_path):
    """
    Test writer setup when directory is not shared between nodes.

    Args:
        target_path (Path): Fixture providing test directory path
    """
    trainer = MagicMock()
    trainer.world_size = 2
    trainer.is_global_zero = False
    trainer.global_rank = 1
    trainer.strategy.broadcast.return_value = target_path
    trainer.strategy.barrier = MagicMock()

    pl_module = MagicMock()
    writer = MockWriter(path=target_path, writer="tensor")

    # Mock path.exists() to return False to simulate directory not being shared
    # Also mock torch.distributed.get_rank() to avoid initialization error
    with patch.object(Path, "exists", return_value=False), patch("torch.distributed.get_rank", return_value=1):
        with pytest.raises(RuntimeError, match="Rank 1 does not share storage with rank 0"):
            writer.setup(trainer, pl_module, stage="predict")<|MERGE_RESOLUTION|>--- conflicted
+++ resolved
@@ -64,8 +64,6 @@
     assert callable(writer.writer)
     with pytest.raises(TypeError):
         BaseWriter(path=target_path, writer="tensor")
-<<<<<<< HEAD
-=======
 
     # Test initialization with invalid writer
     with pytest.raises(ValueError, match="Writer for format invalid_writer does not exist"):
@@ -74,7 +72,6 @@
     # Test initialization with invalid path
     with pytest.raises(TypeError):
         MockWriter(path=123, writer="tensor")
->>>>>>> 6c510d6d
 
 
 def test_on_predict_batch_end(target_path):
@@ -140,14 +137,11 @@
     writer = MockWriter(path=target_path, writer="tensor")
     writer.setup(trainer, pl_module, stage="predict")
     assert writer._pred_counter == 0
-<<<<<<< HEAD
-=======
 
     # Test setup for non-predict stage
     writer = MockWriter(path=target_path, writer="tensor")
     writer.setup(trainer, pl_module, stage="train")
     assert writer._pred_counter is None
->>>>>>> 6c510d6d
 
 
 def test_writer_setup_non_predict(target_path):
