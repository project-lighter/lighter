"""Unit tests for the System class."""

from unittest.mock import MagicMock

import pytest
import pytorch_lightning as pl
import torch
from torch import nn
from torch.optim import SGD
from torch.optim.lr_scheduler import StepLR
from torch.utils.data import DataLoader, Dataset
from torchmetrics import Accuracy

from lighter.system import System
<<<<<<< HEAD
=======
from lighter.utils.types.enums import Data, Mode
>>>>>>> 6c510d6d


class DummyDataset(Dataset):
    """Dataset returning (input_tensor, target_int)"""

    def __init__(self, size=8, with_target=True):
        super().__init__()
        self.size = size
        self.with_target = with_target
        self.data = []
        for _ in range(self.size):
            x = torch.randn(4)
            if self.with_target:
                y = torch.randint(0, 2, size=()).item()  # scalar int
                self.data.append((x, y))
            else:
                self.data.append(x)

    def __getitem__(self, idx):
        return self.data[idx]

    def __len__(self):
        return self.size

<<<<<<< HEAD
    def __getitem__(self, idx):
        x = torch.randn(3, 32, 32)
        y = torch.randint(0, 10, size=()).long()

        data = {"input": x, "target": y}
        if self.return_id:
            data["identifier"] = f"id_{idx}"
        return data
=======
>>>>>>> 6c510d6d

class SimpleModel(nn.Module):
    """Simple model with a single linear layer"""

    def __init__(self, in_features=4, out_features=2):
        super().__init__()
        self.linear = nn.Linear(in_features, out_features)

    def forward(self, x, epoch=None, step=None):
        return self.linear(x)


@pytest.fixture
def dummy_dataloaders():
    """Provides train/val/test/predict DataLoaders"""
    return {
        "train": DataLoader(DummyDataset(size=8, with_target=True), batch_size=2),
        "val": DataLoader(DummyDataset(size=4, with_target=True), batch_size=2),
        "test": DataLoader(DummyDataset(size=4, with_target=True), batch_size=2),
        "predict": DataLoader(DummyDataset(size=4, with_target=False), batch_size=2),
    }


@pytest.fixture
<<<<<<< HEAD
def base_system():
    model = DummyModel()
    optimizer = Adam(model.parameters(), lr=0.001)
    system = System(
        model=model, batch_size=8, optimizer=optimizer, criterion=nn.CrossEntropyLoss(), datasets={"train": DummyDataset()}
=======
def simple_system(dummy_dataloaders):
    """Creates a System instance with a mock trainer and mocked log method"""
    model = SimpleModel()
    optimizer = SGD(model.parameters(), lr=0.01)
    scheduler = StepLR(optimizer, step_size=10, gamma=0.1)
    criterion = nn.CrossEntropyLoss()
    metrics = {
        "train": Accuracy(task="multiclass", num_classes=2),
        "val": Accuracy(task="multiclass", num_classes=2),
        "test": Accuracy(task="multiclass", num_classes=2),
    }

    system = System(
        model=model,
        dataloaders=dummy_dataloaders,
        optimizer=optimizer,
        scheduler=scheduler,
        criterion=criterion,
        metrics=metrics,
        adapters=None,
        inferer=None,
>>>>>>> 6c510d6d
    )

    # Initialize a Trainer without logger and checkpointing
    trainer = pl.Trainer(logger=None, enable_checkpointing=False, max_epochs=1)
    system.trainer = trainer

    # Mock _log_stats to prevent actual logging
    system._log_stats = MagicMock()

<<<<<<< HEAD
def test_step_with_dict_loss():
    model = DummyModel()
    criterion = DictCriterion()
    system = System(
        model=model, batch_size=8, optimizer=Adam(model.parameters()), criterion=criterion, datasets={"train": DummyDataset()}
    )
=======
    return system
>>>>>>> 6c510d6d


def test_system_initialization(simple_system):
    """Check that attributes are correctly set after initialization."""
    assert isinstance(simple_system.model, nn.Module)
    assert simple_system.optimizer is not None
    assert simple_system.scheduler is not None
    assert simple_system.criterion is not None
    assert simple_system.metrics.train is not None
    assert simple_system.metrics.val is not None
    assert simple_system.metrics.test is not None


def test_configure_optimizers(simple_system):
    """
    Tests that configure_optimizers returns the correct structure:
    {
        'optimizer': ...,
        'lr_scheduler': ...
    }
    """
    opt_config = simple_system.configure_optimizers()
    assert isinstance(opt_config, dict), "configure_optimizers should return a dictionary."
    assert "optimizer" in opt_config, "Optimizer key missing in configure_optimizers output."
    assert "lr_scheduler" in opt_config, "LR scheduler key missing in configure_optimizers output."


def test_configure_optimizers_without_optimizer(dummy_dataloaders):
    """Test configure_optimizers when no optimizer is provided."""
    model = SimpleModel()
    system = System(
        model=model,
        dataloaders=dummy_dataloaders,
        optimizer=None,
        scheduler=None,
        criterion=nn.CrossEntropyLoss(),
        metrics=None,
        adapters=None,
        inferer=None,
    )
    with pytest.raises(ValueError, match="Please specify 'system.optimizer' in the config."):
        system.configure_optimizers()


def test_configure_optimizers_without_scheduler(dummy_dataloaders):
    """Test configure_optimizers when no scheduler is provided."""
    model = SimpleModel()
    optimizer = SGD(model.parameters(), lr=0.01)
    system = System(
        model=model,
        dataloaders=dummy_dataloaders,
        optimizer=optimizer,
        scheduler=None,
        criterion=nn.CrossEntropyLoss(),
        metrics=None,
        adapters=None,
        inferer=None,
    )

<<<<<<< HEAD
def test_step_with_invalid_dict_loss():
    model = DummyModel()
    criterion = InvalidDictCriterion()
    system = System(
        model=model, batch_size=8, optimizer=Adam(model.parameters()), criterion=criterion, datasets={"train": DummyDataset()}
=======
    opt_config = system.configure_optimizers()
    assert isinstance(opt_config, dict)
    assert "optimizer" in opt_config
    assert "lr_scheduler" not in opt_config


def test_on_mode_start_and_end_train(simple_system):
    """Check that _on_mode_start sets the correct mode and _on_mode_end resets it."""
    simple_system._on_mode_start(Mode.TRAIN)
    assert simple_system.mode == Mode.TRAIN
    simple_system._on_mode_end()
    assert simple_system.mode is None


def test_training_step_runs(simple_system):
    """
    Simulate a training step by calling lightning's hooks:
    - on_train_start
    - training_step
    """
    simple_system.on_train_start()
    batch = next(iter(simple_system.dataloaders.train))
    output = simple_system.training_step(batch, batch_idx=0)

    assert isinstance(output, dict), "Expected a dictionary output."
    assert Data.LOSS in output, "Loss should be in output for training mode."
    assert output[Data.LOSS] is not None, "Loss must not be None in train mode."
    assert Data.METRICS in output, "Metrics should be in output for training mode."
    assert Data.PRED in output, "Prediction tensor must be in the output."
    assert output[Data.PRED] is not None, "Pred must not be None."
    assert simple_system.mode == Mode.TRAIN

    simple_system.on_train_end()
    assert simple_system.mode is None


def test_validation_step_runs(simple_system):
    """
    Simulate a validation step by calling:
    - on_validation_start
    - validation_step
    """
    simple_system.on_validation_start()
    batch = next(iter(simple_system.dataloaders.val))
    output = simple_system.validation_step(batch, batch_idx=0)

    assert isinstance(output, dict), "Expected a dictionary output."
    assert Data.LOSS in output, "Loss should be in output for validation mode."
    assert output[Data.LOSS] is not None, "Loss must not be None in validation mode."
    assert Data.METRICS in output, "Metrics should be in output for validation mode."
    assert Data.PRED in output, "Prediction tensor must be in the output."

    simple_system.on_validation_end()
    assert simple_system.mode is None


def test_test_step_runs(simple_system):
    """
    Simulate a test step by calling:
    - on_test_start
    - test_step
    """
    simple_system.on_test_start()
    batch = next(iter(simple_system.dataloaders.test))
    output = simple_system.test_step(batch, batch_idx=0)

    assert isinstance(output, dict), "Expected a dictionary output."
    assert Data.LOSS in output, "Loss should be in output for test mode."
    assert output[Data.LOSS] is None, "Loss must be None in test mode."
    assert Data.METRICS in output, "Metrics should be in output for test mode."
    assert Data.PRED in output, "Prediction tensor must be in the output."

    simple_system.on_test_end()
    assert simple_system.mode is None


def test_predict_step_runs(simple_system):
    """
    Simulate a predict step using the predict_dataloader and check outputs.
    """
    simple_system.on_predict_start()
    batch = next(iter(simple_system.dataloaders.predict))
    output = simple_system.predict_step(batch, batch_idx=0)

    assert isinstance(output, dict), "Expected a dictionary output."
    assert Data.PRED in output, "Predict should contain PRED."
    assert output.get(Data.METRICS) is None, "Metrics must be None in predict mode."
    assert output.get(Data.LOSS) is None, "Loss must be None in predict mode."

    simple_system.on_predict_end()
    assert simple_system.mode is None


def test_no_criterion_in_train_raises_error(simple_system):
    """
    If no criterion is specified in train mode, training_step should raise ValueError.
    """
    # Explicitly set criterion to None
    simple_system.criterion = None

    simple_system.on_train_start()
    batch = next(iter(simple_system.dataloaders.train))
    with pytest.raises(ValueError, match="Please specify 'system.criterion'"):
        _ = simple_system.training_step(batch, 0)


class DictLossNoTotal(nn.Module):
    """
    A module-based "loss" returning a dict with no "total" key to trigger the ValueError.
    """

    def forward(self, pred, target):
        return {"not_total": torch.tensor(1.0)}


def test_dict_loss_without_total_raises_error(simple_system):
    """
    If the criterion returns a dictionary but does not contain 'total' key,
    it should raise ValueError.
    """
    simple_system.criterion = DictLossNoTotal()
    simple_system.on_train_start()

    batch = next(iter(simple_system.dataloaders.train))
    with pytest.raises(ValueError, match="The loss dictionary must include a 'total' key that combines all sublosses."):
        _ = simple_system.training_step(batch, 0)


def test_learning_rate_property(simple_system):
    """Check that learning_rate getter/setter works properly with a single param group."""
    initial_lr = simple_system.learning_rate
    assert initial_lr == 0.01

    simple_system.learning_rate = 0.005
    assert simple_system.learning_rate == 0.005


def test_learning_rate_multiple_param_groups_raises():
    """Ensure accessing .learning_rate with multiple param groups raises ValueError"""
    model = SimpleModel()
    param_groups = [
        {"params": model.linear.weight, "lr": 0.01},
        {"params": model.linear.bias, "lr": 0.001},
    ]
    optimizer = SGD(param_groups)
    system = System(
        model=model,
        dataloaders={"train": DataLoader(DummyDataset())},
        optimizer=optimizer,
        scheduler=None,
        criterion=nn.CrossEntropyLoss(),
        metrics=None,
        adapters=None,
        inferer=None,
>>>>>>> 6c510d6d
    )
    system.trainer = pl.Trainer(logger=False, enable_checkpointing=False, max_epochs=1)
    system.log = MagicMock()

    with pytest.raises(ValueError, match="multiple optimizer parameter groups"):
        _ = system.learning_rate

    with pytest.raises(ValueError, match="multiple optimizer parameter groups"):
        system.learning_rate = 0.0001


def test_inferer_called_in_validation(simple_system):
    """Ensure the inferer function is called in validation mode"""
    mock_inferer = MagicMock(return_value=torch.randn(2, 2))
    simple_system.inferer = mock_inferer

    simple_system.on_validation_start()
    batch = next(iter(simple_system.dataloaders.val))
    _ = simple_system.validation_step(batch, batch_idx=0)

    mock_inferer.assert_called_once()

<<<<<<< HEAD
    invalid_batch = {"input": torch.randn(1, 3, 32, 32), "identifier": None}
    with pytest.raises(ValueError, match="Batch's 'identifier' value cannot be None"):
        base_system._base_step(invalid_batch, 0, "train")
=======
>>>>>>> 6c510d6d

def test_inferer_called_in_test(simple_system):
    """Ensure the inferer function is called in test mode"""
    mock_inferer = MagicMock(return_value=torch.randn(2, 2))
    simple_system.inferer = mock_inferer

    simple_system.on_test_start()
    batch = next(iter(simple_system.dataloaders.test))
    _ = simple_system.test_step(batch, batch_idx=0)

    mock_inferer.assert_called_once()


def test_loss_logging_single_value(simple_system):
    """Ensure loss logging occurs correctly when it's a single tensor"""
    simple_system.on_train_start()
    batch = next(iter(simple_system.dataloaders.train))
    output = simple_system.training_step(batch, batch_idx=0)

    assert Data.LOSS in output
    simple_system._log_stats.assert_called_once_with(output[Data.LOSS], output[Data.METRICS], 0)


def test_loss_logging_dict_values(simple_system):
    """Ensure loss logging occurs correctly when it's a dict of losses"""

    class MultiLoss(nn.Module):
        def forward(self, pred, target):
            return {"total": torch.tensor(1.0), "aux": torch.tensor(0.5)}

    simple_system.criterion = MultiLoss()

    simple_system.on_train_start()
    batch = next(iter(simple_system.dataloaders.train))
    output = simple_system.training_step(batch, batch_idx=0)

    assert "total" in output[Data.LOSS]
    assert "aux" in output[Data.LOSS]
    simple_system._log_stats.assert_called_once_with(output[Data.LOSS], output[Data.METRICS], 0)


def test_metric_logging(simple_system):
    """Ensure metric logging occurs"""
    simple_system.on_train_start()
    batch = next(iter(simple_system.dataloaders.train))
    output = simple_system.training_step(batch, batch_idx=0)

    assert Data.METRICS in output
    simple_system._log_stats.assert_called_once_with(output[Data.LOSS], output[Data.METRICS], 0)


def test_dynamic_mode_hooks():
    """
    Test the dynamic attachment of mode-specific hooks in the System class.

    This test verifies that the appropriate hooks are dynamically attached
    based on the availability of dataloaders for different modes (train, val, test, predict).
    It checks that the hooks are overridden when a dataloader is provided and remain
    as the default (super) implementation when not provided.
    """

<<<<<<< HEAD
    # Set up model and system
    model = ModelWithStepEpoch()
=======
    # Test case 1: All dataloaders are provided
    model = SimpleModel()
    optimizer = SGD(model.parameters(), lr=0.01)
>>>>>>> 6c510d6d
    system = System(
        model=model,
        dataloaders={
            "train": DataLoader(DummyDataset()),
            "val": DataLoader(DummyDataset()),
            "test": DataLoader(DummyDataset()),
            "predict": DataLoader(DummyDataset()),
        },
        optimizer=optimizer,
        scheduler=None,
        criterion=nn.CrossEntropyLoss(),
        metrics=None,
        adapters=None,
        inferer=None,
    )

<<<<<<< HEAD
    # Set up mock trainer with required attributes
    mock_trainer = Mock()
    mock_trainer.global_step = 1
    mock_trainer.current_epoch = 2
    system.trainer = mock_trainer

    # Test forward pass with input
    x = torch.randn(1, 3, 32, 32)
    _ = system(x)  # Should work without error


def test_setup_without_datasets_with_error():
    model = DummyModel()

    # Create system without any datasets
=======
    # Assert that all hooks are overridden
    assert system.training_step != super(System, system).training_step
    assert system.train_dataloader != super(System, system).train_dataloader
    assert system.on_train_start != super(System, system).on_train_start
    assert system.on_train_end != super(System, system).on_train_end

    assert system.validation_step != super(System, system).validation_step
    assert system.val_dataloader != super(System, system).val_dataloader
    assert system.on_validation_start != super(System, system).on_validation_start
    assert system.on_validation_end != super(System, system).on_validation_end

    assert system.test_step != super(System, system).test_step
    assert system.test_dataloader != super(System, system).test_dataloader
    assert system.on_test_start != super(System, system).on_test_start
    assert system.on_test_end != super(System, system).on_test_end

    assert system.predict_step != super(System, system).predict_step
    assert system.predict_dataloader != super(System, system).predict_dataloader
    assert system.on_predict_start != super(System, system).on_predict_start
    assert system.on_predict_end != super(System, system).on_predict_end

    # Test case 2: Only train dataloader is provided
    model = SimpleModel()
    optimizer = SGD(model.parameters(), lr=0.01)
>>>>>>> 6c510d6d
    system = System(
        model=model,
        dataloaders={"train": DataLoader(DummyDataset())},
        optimizer=optimizer,
        scheduler=None,
        criterion=nn.CrossEntropyLoss(),
        metrics=None,
        adapters=None,
        inferer=None,
    )

<<<<<<< HEAD
    # Setup will succeed, but trying to access the dataloader should fail
    # This will trigger the error on line 149
    system.setup("fit")
    with pytest.raises(ValueError, match="Please specify 'train' dataset"):
        # This will trigger _base_dataloader which raises the error
        _ = system.train_dataloader()


def test_batch_without_target_with_error():
    model = DummyModel()
=======
    # Assert that only train hooks are overridden, other hooks remain as default
    assert system.training_step != super(System, system).training_step
    assert system.train_dataloader != super(System, system).train_dataloader
    assert system.on_train_start != super(System, system).on_train_start
    assert system.on_train_end != super(System, system).on_train_end

    assert system.validation_step == super(System, system).validation_step
    assert system.val_dataloader == super(System, system).val_dataloader
    assert system.on_validation_start == super(System, system).on_validation_start
    assert system.on_validation_end == super(System, system).on_validation_end

    assert system.test_step == super(System, system).test_step
    assert system.test_dataloader == super(System, system).test_dataloader
    assert system.on_test_start == super(System, system).on_test_start
    assert system.on_test_end == super(System, system).on_test_end

    assert system.predict_step == super(System, system).predict_step
    assert system.predict_dataloader == super(System, system).predict_dataloader
    assert system.on_predict_start == super(System, system).on_predict_start
    assert system.on_predict_end == super(System, system).on_predict_end

    # Test case 3: Only val dataloader is provided
    model = SimpleModel()
    optimizer = SGD(model.parameters(), lr=0.01)
>>>>>>> 6c510d6d
    system = System(
        model=model,
        dataloaders={"val": DataLoader(DummyDataset())},
        optimizer=optimizer,
        scheduler=None,
        criterion=nn.CrossEntropyLoss(),
        metrics=None,
        adapters=None,
        inferer=None,
    )

<<<<<<< HEAD
    system.trainer = Mock()
    batch = {"input": torch.randn(2, 3, 32, 32)}
    output = system._base_step(batch, 0, "train")
    assert "loss" in output


def test_batch_type_validation():
    model = DummyModel()
    system = System(model=model, batch_size=8, optimizer=Adam(model.parameters()), datasets={"train": DummyDataset()})

    system.trainer = Mock()

    # Test non-dict batch
    with pytest.raises(TypeError, match="Batch must be a dict"):
        system._base_step([torch.randn(2, 3, 32, 32)], 0, "train")

    # Test invalid keys
    with pytest.raises(ValueError, match="Batch must be a dict with keys"):
        system._base_step({"wrong_key": torch.randn(2, 3, 32, 32)}, 0, "train")


def test_batch_processing_stages():
    def count_calls(x):
        count_calls.calls += 1
        return x

    count_calls.calls = 0

    model = DummyModel()
=======
    # Assert that only validation hooks are overridden, other hooks remain as default
    assert system.training_step == super(System, system).training_step
    assert system.train_dataloader == super(System, system).train_dataloader
    assert system.on_train_start == super(System, system).on_train_start
    assert system.on_train_end == super(System, system).on_train_end

    assert system.validation_step != super(System, system).validation_step
    assert system.val_dataloader != super(System, system).val_dataloader
    assert system.on_validation_start != super(System, system).on_validation_start
    assert system.on_validation_end != super(System, system).on_validation_end

    assert system.test_step == super(System, system).test_step
    assert system.test_dataloader == super(System, system).test_dataloader
    assert system.on_test_start == super(System, system).on_test_start
    assert system.on_test_end == super(System, system).on_test_end

    assert system.predict_step == super(System, system).predict_step
    assert system.predict_dataloader == super(System, system).predict_dataloader
    assert system.on_predict_start == super(System, system).on_predict_start
    assert system.on_predict_end == super(System, system).on_predict_end

    # Test case 4: Only test dataloader is provided
    model = SimpleModel()
    optimizer = SGD(model.parameters(), lr=0.01)
>>>>>>> 6c510d6d
    system = System(
        model=model,
        dataloaders={"test": DataLoader(DummyDataset())},
        optimizer=optimizer,
        scheduler=None,
        criterion=nn.CrossEntropyLoss(),
        metrics=None,
        adapters=None,
        inferer=None,
    )

<<<<<<< HEAD
    # Mock trainer
    mock_trainer = Mock()
    mock_trainer.global_step = 0
    system.trainer = mock_trainer

    # Test batch processing
    batch = {"input": torch.randn(2, 3, 32, 32), "target": torch.randint(0, 10, (2,))}
    _ = system._base_step(batch, 0, "train")
    assert count_calls.calls == 1


def test_multiple_param_groups():
    model = DummyModel()
    optimizer = Adam([{"params": model.net[0].parameters(), "lr": 0.001}, {"params": model.net[1].parameters(), "lr": 0.002}])

    system = System(model=model, batch_size=8, optimizer=optimizer, datasets={"train": DummyDataset()})

    with pytest.raises(ValueError, match="multiple optimizer parameter groups"):
        _ = system.learning_rate

    with pytest.raises(ValueError, match="multiple optimizer parameter groups"):
        system.learning_rate = 0.1


def test_configure_optimizers_no_optimizer():
    model = DummyModel()
    system = System(model=model, batch_size=8, criterion=nn.CrossEntropyLoss(), datasets={"train": DummyDataset()})

    with pytest.raises(ValueError, match="Please specify 'system.optimizer' in the config."):
        system.configure_optimizers()

    model = DummyModel()
=======
    # Assert that only test hooks are overridden, other hooks remain as default
    assert system.training_step == super(System, system).training_step
    assert system.train_dataloader == super(System, system).train_dataloader
    assert system.on_train_start == super(System, system).on_train_start
    assert system.on_train_end == super(System, system).on_train_end

    assert system.validation_step == super(System, system).validation_step
    assert system.val_dataloader == super(System, system).val_dataloader
    assert system.on_validation_start == super(System, system).on_validation_start
    assert system.on_validation_end == super(System, system).on_validation_end

    assert system.test_step != super(System, system).test_step
    assert system.test_dataloader != super(System, system).test_dataloader
    assert system.on_test_start != super(System, system).on_test_start
    assert system.on_test_end != super(System, system).on_test_end

    assert system.predict_step == super(System, system).predict_step
    assert system.predict_dataloader == super(System, system).predict_dataloader
    assert system.on_predict_start == super(System, system).on_predict_start
    assert system.on_predict_end == super(System, system).on_predict_end

    # Test case 5: Only predict dataloader is provided
    model = SimpleModel()
    optimizer = SGD(model.parameters(), lr=0.01)
>>>>>>> 6c510d6d
    system = System(
        model=model,
        dataloaders={"predict": DataLoader(DummyDataset())},
        optimizer=optimizer,
        scheduler=None,
        criterion=nn.CrossEntropyLoss(),
        metrics=None,
        adapters=None,
        inferer=None,
    )

    # Assert that only predict hooks are overridden, other hooks remain as default
    assert system.training_step == super(System, system).training_step
    assert system.train_dataloader == super(System, system).train_dataloader
    assert system.on_train_start == super(System, system).on_train_start
    assert system.on_train_end == super(System, system).on_train_end

    assert system.validation_step == super(System, system).validation_step
    assert system.val_dataloader == super(System, system).val_dataloader
    assert system.on_validation_start == super(System, system).on_validation_start
    assert system.on_validation_end == super(System, system).on_validation_end

    assert system.test_step == super(System, system).test_step
    assert system.test_dataloader == super(System, system).test_dataloader
    assert system.on_test_start == super(System, system).on_test_start
    assert system.on_test_end == super(System, system).on_test_end

    assert system.predict_step != super(System, system).predict_step
    assert system.predict_dataloader != super(System, system).predict_dataloader
    assert system.on_predict_start != super(System, system).on_predict_start
    assert system.on_predict_end != super(System, system).on_predict_end


def test_log_stats_without_logger(simple_system):
    """Test _log_stats when trainer has no logger."""
    # Override the mock to test actual _log_stats behavior
    simple_system._log_stats = System._log_stats.__get__(simple_system)
    simple_system.trainer.logger = None

    # This should not raise any errors and should return early
    simple_system._log_stats(torch.tensor(1.0), None, 0)


def test_log_stats_with_logger(simple_system):
    """Test _log_stats with a logger."""
    # Override the mock to test actual _log_stats behavior
    simple_system._log_stats = System._log_stats.__get__(simple_system)
    simple_system.trainer.logger = MagicMock()
    simple_system.log = MagicMock()

    # Test single loss value
    simple_system.mode = Mode.TRAIN
    simple_system._log_stats(torch.tensor(1.0), None, 0)
    # Twice (on step, on epoch) for the loss, twice for the SGD optimizer (lr, momentum)
    assert simple_system.log.call_count == 4

    # Test dict loss values
    simple_system.log.reset_mock()
    loss_dict = {"total": torch.tensor(1.0), "aux": torch.tensor(0.5)}
    simple_system._log_stats(loss_dict, None, 0)
    # Twice (on step, on epoch) for each loss, twice for the SGD optimizer (lr, momentum)
    assert simple_system.log.call_count == 6

    # Test metrics
    simple_system.log.reset_mock()
    metrics = {"accuracy": torch.tensor(0.95)}
    simple_system._log_stats(None, metrics, 0)
    # Twice (on step, on epoch) for the metric, twice for the SGD optimizer (lr, momentum)
    assert simple_system.log.call_count == 4

    # Test optimizer stats (only in train mode, batch_idx=0)
    simple_system.log.reset_mock()
    simple_system._log_stats(None, None, 0)
    # Twice for the SGD optimizer (lr, momentum)
    assert simple_system.log.call_count == 2<|MERGE_RESOLUTION|>--- conflicted
+++ resolved
@@ -12,10 +12,7 @@
 from torchmetrics import Accuracy
 
 from lighter.system import System
-<<<<<<< HEAD
-=======
 from lighter.utils.types.enums import Data, Mode
->>>>>>> 6c510d6d
 
 
 class DummyDataset(Dataset):
@@ -40,17 +37,6 @@
     def __len__(self):
         return self.size
 
-<<<<<<< HEAD
-    def __getitem__(self, idx):
-        x = torch.randn(3, 32, 32)
-        y = torch.randint(0, 10, size=()).long()
-
-        data = {"input": x, "target": y}
-        if self.return_id:
-            data["identifier"] = f"id_{idx}"
-        return data
-=======
->>>>>>> 6c510d6d
 
 class SimpleModel(nn.Module):
     """Simple model with a single linear layer"""
@@ -75,13 +61,6 @@
 
 
 @pytest.fixture
-<<<<<<< HEAD
-def base_system():
-    model = DummyModel()
-    optimizer = Adam(model.parameters(), lr=0.001)
-    system = System(
-        model=model, batch_size=8, optimizer=optimizer, criterion=nn.CrossEntropyLoss(), datasets={"train": DummyDataset()}
-=======
 def simple_system(dummy_dataloaders):
     """Creates a System instance with a mock trainer and mocked log method"""
     model = SimpleModel()
@@ -103,7 +82,6 @@
         metrics=metrics,
         adapters=None,
         inferer=None,
->>>>>>> 6c510d6d
     )
 
     # Initialize a Trainer without logger and checkpointing
@@ -113,16 +91,7 @@
     # Mock _log_stats to prevent actual logging
     system._log_stats = MagicMock()
 
-<<<<<<< HEAD
-def test_step_with_dict_loss():
-    model = DummyModel()
-    criterion = DictCriterion()
-    system = System(
-        model=model, batch_size=8, optimizer=Adam(model.parameters()), criterion=criterion, datasets={"train": DummyDataset()}
-    )
-=======
     return system
->>>>>>> 6c510d6d
 
 
 def test_system_initialization(simple_system):
@@ -182,13 +151,6 @@
         inferer=None,
     )
 
-<<<<<<< HEAD
-def test_step_with_invalid_dict_loss():
-    model = DummyModel()
-    criterion = InvalidDictCriterion()
-    system = System(
-        model=model, batch_size=8, optimizer=Adam(model.parameters()), criterion=criterion, datasets={"train": DummyDataset()}
-=======
     opt_config = system.configure_optimizers()
     assert isinstance(opt_config, dict)
     assert "optimizer" in opt_config
@@ -343,7 +305,6 @@
         metrics=None,
         adapters=None,
         inferer=None,
->>>>>>> 6c510d6d
     )
     system.trainer = pl.Trainer(logger=False, enable_checkpointing=False, max_epochs=1)
     system.log = MagicMock()
@@ -366,12 +327,6 @@
 
     mock_inferer.assert_called_once()
 
-<<<<<<< HEAD
-    invalid_batch = {"input": torch.randn(1, 3, 32, 32), "identifier": None}
-    with pytest.raises(ValueError, match="Batch's 'identifier' value cannot be None"):
-        base_system._base_step(invalid_batch, 0, "train")
-=======
->>>>>>> 6c510d6d
 
 def test_inferer_called_in_test(simple_system):
     """Ensure the inferer function is called in test mode"""
@@ -433,14 +388,9 @@
     as the default (super) implementation when not provided.
     """
 
-<<<<<<< HEAD
-    # Set up model and system
-    model = ModelWithStepEpoch()
-=======
     # Test case 1: All dataloaders are provided
     model = SimpleModel()
     optimizer = SGD(model.parameters(), lr=0.01)
->>>>>>> 6c510d6d
     system = System(
         model=model,
         dataloaders={
@@ -457,23 +407,6 @@
         inferer=None,
     )
 
-<<<<<<< HEAD
-    # Set up mock trainer with required attributes
-    mock_trainer = Mock()
-    mock_trainer.global_step = 1
-    mock_trainer.current_epoch = 2
-    system.trainer = mock_trainer
-
-    # Test forward pass with input
-    x = torch.randn(1, 3, 32, 32)
-    _ = system(x)  # Should work without error
-
-
-def test_setup_without_datasets_with_error():
-    model = DummyModel()
-
-    # Create system without any datasets
-=======
     # Assert that all hooks are overridden
     assert system.training_step != super(System, system).training_step
     assert system.train_dataloader != super(System, system).train_dataloader
@@ -498,7 +431,6 @@
     # Test case 2: Only train dataloader is provided
     model = SimpleModel()
     optimizer = SGD(model.parameters(), lr=0.01)
->>>>>>> 6c510d6d
     system = System(
         model=model,
         dataloaders={"train": DataLoader(DummyDataset())},
@@ -510,18 +442,6 @@
         inferer=None,
     )
 
-<<<<<<< HEAD
-    # Setup will succeed, but trying to access the dataloader should fail
-    # This will trigger the error on line 149
-    system.setup("fit")
-    with pytest.raises(ValueError, match="Please specify 'train' dataset"):
-        # This will trigger _base_dataloader which raises the error
-        _ = system.train_dataloader()
-
-
-def test_batch_without_target_with_error():
-    model = DummyModel()
-=======
     # Assert that only train hooks are overridden, other hooks remain as default
     assert system.training_step != super(System, system).training_step
     assert system.train_dataloader != super(System, system).train_dataloader
@@ -546,7 +466,6 @@
     # Test case 3: Only val dataloader is provided
     model = SimpleModel()
     optimizer = SGD(model.parameters(), lr=0.01)
->>>>>>> 6c510d6d
     system = System(
         model=model,
         dataloaders={"val": DataLoader(DummyDataset())},
@@ -558,37 +477,6 @@
         inferer=None,
     )
 
-<<<<<<< HEAD
-    system.trainer = Mock()
-    batch = {"input": torch.randn(2, 3, 32, 32)}
-    output = system._base_step(batch, 0, "train")
-    assert "loss" in output
-
-
-def test_batch_type_validation():
-    model = DummyModel()
-    system = System(model=model, batch_size=8, optimizer=Adam(model.parameters()), datasets={"train": DummyDataset()})
-
-    system.trainer = Mock()
-
-    # Test non-dict batch
-    with pytest.raises(TypeError, match="Batch must be a dict"):
-        system._base_step([torch.randn(2, 3, 32, 32)], 0, "train")
-
-    # Test invalid keys
-    with pytest.raises(ValueError, match="Batch must be a dict with keys"):
-        system._base_step({"wrong_key": torch.randn(2, 3, 32, 32)}, 0, "train")
-
-
-def test_batch_processing_stages():
-    def count_calls(x):
-        count_calls.calls += 1
-        return x
-
-    count_calls.calls = 0
-
-    model = DummyModel()
-=======
     # Assert that only validation hooks are overridden, other hooks remain as default
     assert system.training_step == super(System, system).training_step
     assert system.train_dataloader == super(System, system).train_dataloader
@@ -613,7 +501,6 @@
     # Test case 4: Only test dataloader is provided
     model = SimpleModel()
     optimizer = SGD(model.parameters(), lr=0.01)
->>>>>>> 6c510d6d
     system = System(
         model=model,
         dataloaders={"test": DataLoader(DummyDataset())},
@@ -625,40 +512,6 @@
         inferer=None,
     )
 
-<<<<<<< HEAD
-    # Mock trainer
-    mock_trainer = Mock()
-    mock_trainer.global_step = 0
-    system.trainer = mock_trainer
-
-    # Test batch processing
-    batch = {"input": torch.randn(2, 3, 32, 32), "target": torch.randint(0, 10, (2,))}
-    _ = system._base_step(batch, 0, "train")
-    assert count_calls.calls == 1
-
-
-def test_multiple_param_groups():
-    model = DummyModel()
-    optimizer = Adam([{"params": model.net[0].parameters(), "lr": 0.001}, {"params": model.net[1].parameters(), "lr": 0.002}])
-
-    system = System(model=model, batch_size=8, optimizer=optimizer, datasets={"train": DummyDataset()})
-
-    with pytest.raises(ValueError, match="multiple optimizer parameter groups"):
-        _ = system.learning_rate
-
-    with pytest.raises(ValueError, match="multiple optimizer parameter groups"):
-        system.learning_rate = 0.1
-
-
-def test_configure_optimizers_no_optimizer():
-    model = DummyModel()
-    system = System(model=model, batch_size=8, criterion=nn.CrossEntropyLoss(), datasets={"train": DummyDataset()})
-
-    with pytest.raises(ValueError, match="Please specify 'system.optimizer' in the config."):
-        system.configure_optimizers()
-
-    model = DummyModel()
-=======
     # Assert that only test hooks are overridden, other hooks remain as default
     assert system.training_step == super(System, system).training_step
     assert system.train_dataloader == super(System, system).train_dataloader
@@ -683,7 +536,6 @@
     # Test case 5: Only predict dataloader is provided
     model = SimpleModel()
     optimizer = SGD(model.parameters(), lr=0.01)
->>>>>>> 6c510d6d
     system = System(
         model=model,
         dataloaders={"predict": DataLoader(DummyDataset())},
