--- conflicted
+++ resolved
@@ -37,14 +37,8 @@
     "tensorboard>=2.11.2",
     "requests>=2.31.0",
     "monai>=1.4.0",
-<<<<<<< HEAD
-    "rich>=13.7.0,<14",
-    "torchvision>=0.20.0,<0.21",
-=======
     "rich>=13.7.0",
     "torchvision>=0.20.0",
-    "lightly>=1.5.13",
->>>>>>> 5079e475
     "cerberus>=1.3.7",
 ]
 
